# SPDX-FileCopyrightText: Copyright (c) 2024-2025 NVIDIA CORPORATION & AFFILIATES. All rights reserved.
# SPDX-License-Identifier: Apache-2.0
#
# Licensed under the Apache License, Version 2.0 (the "License");
# you may not use this file except in compliance with the License.
# You may obtain a copy of the License at
#
# http://www.apache.org/licenses/LICENSE-2.0
#
# Unless required by applicable law or agreed to in writing, software
# distributed under the License is distributed on an "AS IS" BASIS,
# WITHOUT WARRANTIES OR CONDITIONS OF ANY KIND, either express or implied.
# See the License for the specific language governing permissions and
# limitations under the License.

[project]
name = "ai-dynamo"
<<<<<<< HEAD
=======
version = "0.1.1"
>>>>>>> e7a49b03
description = "Distributed Inference Framework"
dynamic = [
 "version",
]
readme = "README.md"
authors = [
    { name = "NVIDIA Inc.", email = "sw-dl-dynamo@nvidia.com" },
]
license = { text = "Apache-2.0" }
license-files = ["LICENSE"]
requires-python = ">=3.10"
dependencies = [
    "pytest>=8.3.4",
    "bentoml==1.4.8",
    "types-psutil==7.0.0.20250218",
    "kubernetes==32.0.1",
    "ai-dynamo-runtime==0.1.1",
]

classifiers = [
    "Development Status :: 4 - Beta",
    "Intended Audience :: Developers",
    "Intended Audience :: Science/Research",
    "Intended Audience :: Information Technology",
    "License :: OSI Approved :: Apache Software License",
    "Programming Language :: Python :: 3",
    "Programming Language :: Python :: 3.10",
    "Programming Language :: Python :: 3.11",
    "Programming Language :: Python :: 3.12",
    "Topic :: Scientific/Engineering",
    "Topic :: Scientific/Engineering :: Artificial Intelligence",
    "Operating System :: POSIX :: Linux",
]
keywords = ["llm", "genai", "inference", "nvidia", "distributed", "dynamo"]

[project.urls]
Repository = "https://github.com/ai-dynamo/dynamo.git"

[project.optional-dependencies]
all = [
    "ai-dynamo-vllm~=0.7.2",
    "nixl",
]

vllm = [
    "ai-dynamo-vllm~=0.7.2"
]

[project.scripts]
dynamo = "dynamo.sdk.cli.cli:cli"
dynamo-run = "dynamo.sdk.cli.run_executable:dynamo_run"
llmctl = "dynamo.sdk.cli.run_executable:llmctl"
http = "dynamo.sdk.cli.run_executable:http"
metrics = "dynamo.sdk.cli.run_executable:metrics"
mock_worker = "dynamo.sdk.cli.run_executable:mock_worker"

[build-system]
requires = [
    "hatchling",
    "versioningit"
]
build-backend = "hatchling.build"

[tool.hatch.version]
source = "versioningit"

[tool.versioningit.format]
# Format used when there have been commits since the most recent tag:
distance = "{base_version}+post{distance}.{rev}"
# Format used when there are uncommitted changes:
dirty = "{base_version}+d{build_date:%Y%m%d%H%M%S}"
# Format used when there are both commits and uncommitted changes:
distance-dirty = "{base_version}+post{distance}.{rev}.d{build_date:%Y%m%d%H%M%S}"

[tool.hatch.build.targets.wheel]
packages = ["deploy/dynamo/sdk/src/dynamo"]

# This section is for including the binaries in the wheel package
# but doesn't make them executable scripts in the venv bin directory
[tool.hatch.build.targets.wheel.force-include]
"target/release/dynamo-run" = "dynamo/sdk/cli/bin/dynamo-run"
"target/release/llmctl" = "dynamo/sdk/cli/bin/llmctl"
"target/release/http" = "dynamo/sdk/cli/bin/http"
"target/release/metrics" = "dynamo/sdk/cli/bin/metrics"
"target/release/mock_worker" = "dynamo/sdk/cli/bin/mock_worker"

[tool.codespell]
# note: pre-commit passes explicit lists of files here, which this skip file list doesn't override -
# this is only to allow you to run codespell interactively
# this also overrides the grpc_generated folder, since it is generated

# Ignore data files and auto-generated files
skip = "./.git,./.github,./lib/llm/tests/data,*.lock,*.sum"

# ignore allowed words used in code
ignore-words-list = "afterall,ser,ende"
# use the 'clear' dictionary for unambiguous spelling mistakes
builtin = "clear"
# use custom dictionary in addition to the built-in one
dictionary = "./codespell.txt"
# disable warnings about binary files and wrong encoding
quiet-level = 3

[tool.isort]
profile = "black"
use_parentheses = true
multi_line_output = 3
include_trailing_comma = true
force_grid_wrap = 0
ensure_newline_before_comments = true
line_length = 88
balanced_wrapping = true
indent = "    "
skip = ["build"]
known_first_party = ["dynamo"]

[tool.pytest.ini_options]
minversion = "8.0"
tmp_path_retention_policy = "failed"

# NOTE
# We ignore model.py explcitly here to avoid mypy errors with duplicate modules
# pytest overrides the default mypy exclude configuration and so we exclude here as well
# Ignore mypy check for api-store component from Dynamo Deploy. Mypy analysis will fail since this package (and its dependencies) are not installed.
addopts = [
    "-ra",
    "--showlocals",
    "--strict-markers",
    "--strict-config",
    "--mypy",
    "--ignore-glob=*model.py",
    "--ignore-glob=*_inc.py",
    "--ignore-glob=deploy/dynamo/api-store/*",
    # FIXME: Get relative/generic blob paths to work here
]
xfail_strict = true
log_cli_level = "INFO"
filterwarnings = [
    "error",
    "ignore:.*cuda*:DeprecationWarning", # Need this to avoid deprecation warnings from CUDA in tensorrt_llm.
    "ignore:.*pkg_resources.*:DeprecationWarning",
    "ignore:.*multipart.*:PendingDeprecationWarning"
]


# NOTE: Can also manually mark tests with @pytest.mark.asyncio
asyncio_mode = "auto"
markers = [
    "pre_merge: marks tests to run before merging",
    "nightly: marks tests to run nightly",
    "weekly: marks tests to run weekly",
    "gpu: marks tests to run on GPU"
]

# Linting/formatting
[tool.ruff]
# Same as Black.
line-length = 88
indent-width = 4

[tool.ruff.lint.extend-per-file-ignores]
"icp/tests/**/test_*.py" = ["F811", "F401"]
"*_inc.py" = ["F821"]

[tool.mypy]

# --disable-error-code: WAR large set of errors due to mypy not being run
#   previously. We can slowly enable sets of errors to fix over time.
# disable_error_code = []

# --explicit-package-bases: WAR errors about duplicate module names used
#   throughout the llm examples. For example, the common module in
#   tensorrt_llm and vllm are both named common.
explicit_package_bases = true

# --ignore-missing-imports: WAR too many errors when developing outside
#   of container environment with PYTHONPATH set and packages installed.
#   NOTE: Can possibly move mypy from pre-commit to a github action run only in
#   a container with the expected environment and PYTHONPATH setup.
ignore_missing_imports = true

check_untyped_defs = true

[[tool.mypy.overrides]]
# Skip mypy analysis on internal dependencies of vllm
module = ["vllm.*", "bentoml.*", "fs.*", "_bentoml_sdk.*"]
follow_imports = "skip"
ignore_missing_imports = true<|MERGE_RESOLUTION|>--- conflicted
+++ resolved
@@ -15,10 +15,6 @@
 
 [project]
 name = "ai-dynamo"
-<<<<<<< HEAD
-=======
-version = "0.1.1"
->>>>>>> e7a49b03
 description = "Distributed Inference Framework"
 dynamic = [
  "version",
