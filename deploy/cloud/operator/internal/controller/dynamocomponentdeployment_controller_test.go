/*
 * SPDX-FileCopyrightText: Copyright (c) 2022 Atalaya Tech. Inc
 * SPDX-FileCopyrightText: Copyright (c) 2025 NVIDIA CORPORATION & AFFILIATES. All rights reserved.
 * SPDX-License-Identifier: Apache-2.0
 *
 * Licensed under the Apache License, Version 2.0 (the "License");
 * you may not use this file except in compliance with the License.
 * You may obtain a copy of the License at
 *
 * http://www.apache.org/licenses/LICENSE-2.0
 *
 * Unless required by applicable law or agreed to in writing, software
 * distributed under the License is distributed on an "AS IS" BASIS,
 * WITHOUT WARRANTIES OR CONDITIONS OF ANY KIND, either express or implied.
 * See the License for the specific language governing permissions and
 * limitations under the License.
 * Modifications Copyright (c) 2025 NVIDIA CORPORATION & AFFILIATES
 */

package controller

import (
	"context"
	"fmt"
	"testing"

	"github.com/ai-dynamo/dynamo/deploy/cloud/operator/api/dynamo/common"
	"github.com/ai-dynamo/dynamo/deploy/cloud/operator/api/v1alpha1"
	commonconsts "github.com/ai-dynamo/dynamo/deploy/cloud/operator/internal/consts"
	"github.com/ai-dynamo/dynamo/deploy/cloud/operator/internal/controller_common"
	"github.com/google/go-cmp/cmp"
	"github.com/onsi/gomega"
	"github.com/onsi/gomega/format"
	istioNetworking "istio.io/api/networking/v1beta1"
	networkingv1beta1 "istio.io/client-go/pkg/apis/networking/v1beta1"
	appsv1 "k8s.io/api/apps/v1"
	corev1 "k8s.io/api/core/v1"
	networkingv1 "k8s.io/api/networking/v1"
	"k8s.io/apimachinery/pkg/api/resource"
	metav1 "k8s.io/apimachinery/pkg/apis/meta/v1"
	"k8s.io/client-go/kubernetes/scheme"
	"k8s.io/client-go/tools/record"
	"k8s.io/utils/ptr"
	"sigs.k8s.io/controller-runtime/pkg/client"
	"sigs.k8s.io/controller-runtime/pkg/client/fake"
	leaderworkersetv1 "sigs.k8s.io/lws/api/leaderworkerset/v1"
	volcanov1beta1 "volcano.sh/apis/pkg/apis/scheduling/v1beta1"
)

func TestIsDeploymentReady(t *testing.T) {
	type args struct {
		deployment *appsv1.Deployment
	}
	tests := []struct {
		name string
		args args
		want bool
	}{
		{
			name: "deployment is nil",
			args: args{
				deployment: nil,
			},
			want: false,
		},
		{
			name: "not ready",
			args: args{
				deployment: &appsv1.Deployment{
					Spec: appsv1.DeploymentSpec{},
					Status: appsv1.DeploymentStatus{
						Conditions: []appsv1.DeploymentCondition{
							{
								Type:   appsv1.DeploymentAvailable,
								Status: corev1.ConditionFalse,
							},
						},
					},
				},
			},
			want: false,
		},
		{
			name: "not ready (paused)",
			args: args{
				deployment: &appsv1.Deployment{
					Spec: appsv1.DeploymentSpec{
						Paused: true,
					},
				},
			},
			want: false,
		},
		{
			name: "ready",
			args: args{
				deployment: &appsv1.Deployment{
					ObjectMeta: metav1.ObjectMeta{
						Generation: 1,
					},
					Spec: appsv1.DeploymentSpec{
						Replicas: &[]int32{1}[0],
					},
					Status: appsv1.DeploymentStatus{
						ObservedGeneration: 1,
						UpdatedReplicas:    1,
						AvailableReplicas:  1,
						Conditions: []appsv1.DeploymentCondition{
							{
								Type:   appsv1.DeploymentAvailable,
								Status: corev1.ConditionTrue,
							},
						},
					},
				},
			},
			want: true,
		},
		{
			name: "ready (no desired replicas)",
			args: args{
				deployment: &appsv1.Deployment{
					ObjectMeta: metav1.ObjectMeta{
						Generation: 1,
					},
					Spec: appsv1.DeploymentSpec{
						Replicas: &[]int32{0}[0],
					},
				},
			},
			want: true,
		},
		{
			name: "not ready (condition false)",
			args: args{
				deployment: &appsv1.Deployment{
					ObjectMeta: metav1.ObjectMeta{
						Generation: 1,
					},
					Spec: appsv1.DeploymentSpec{
						Replicas: &[]int32{1}[0],
					},
					Status: appsv1.DeploymentStatus{
						ObservedGeneration: 1,
						UpdatedReplicas:    1,
						AvailableReplicas:  1,
						Conditions: []appsv1.DeploymentCondition{
							{
								Type:   appsv1.DeploymentAvailable,
								Status: corev1.ConditionFalse,
							},
						},
					},
				},
			},
			want: false,
		},
	}
	for _, tt := range tests {
		t.Run(tt.name, func(t *testing.T) {
			if got := IsDeploymentReady(tt.args.deployment); got != tt.want {
				t.Errorf("IsDeploymentReady() = %v, want %v", got, tt.want)
			}
		})
	}
}

type mockEtcdStorage struct {
	deleteKeysFunc func(ctx context.Context, prefix string) error
}

func (m *mockEtcdStorage) DeleteKeys(ctx context.Context, prefix string) error {
	return m.deleteKeysFunc(ctx, prefix)
}

func TestDynamoComponentDeploymentReconciler_FinalizeResource(t *testing.T) {
	type fields struct {
		EtcdStorage etcdStorage
	}
	type args struct {
		ctx                       context.Context
		dynamoComponentDeployment *v1alpha1.DynamoComponentDeployment
	}
	tests := []struct {
		name    string
		fields  fields
		args    args
		wantErr bool
	}{
		{
			name: "delete etcd keys",
			fields: fields{
				EtcdStorage: &mockEtcdStorage{
					deleteKeysFunc: func(ctx context.Context, prefix string) error {
						if prefix == "/default/components/service1" {
							return nil
						}
						return fmt.Errorf("invalid prefix: %s", prefix)
					},
				},
			},
			args: args{
				ctx: context.Background(),
				dynamoComponentDeployment: &v1alpha1.DynamoComponentDeployment{
					Spec: v1alpha1.DynamoComponentDeploymentSpec{
						DynamoComponentDeploymentSharedSpec: v1alpha1.DynamoComponentDeploymentSharedSpec{
							ServiceName:     "service1",
							DynamoNamespace: &[]string{"default"}[0],
						},
					},
				},
			},
			wantErr: false,
		},
		{
			name: "delete etcd keys (error)",
			fields: fields{
				EtcdStorage: &mockEtcdStorage{
					deleteKeysFunc: func(ctx context.Context, prefix string) error {
						return fmt.Errorf("invalid prefix: %s", prefix)
					},
				},
			},
			args: args{
				ctx: context.Background(),
				dynamoComponentDeployment: &v1alpha1.DynamoComponentDeployment{
					Spec: v1alpha1.DynamoComponentDeploymentSpec{
						DynamoComponentDeploymentSharedSpec: v1alpha1.DynamoComponentDeploymentSharedSpec{
							ServiceName:     "service1",
							DynamoNamespace: &[]string{"default"}[0],
						},
					},
				},
			},
			wantErr: true,
		},
	}
	for _, tt := range tests {
		t.Run(tt.name, func(t *testing.T) {
			r := &DynamoComponentDeploymentReconciler{
				EtcdStorage: tt.fields.EtcdStorage,
			}
			if err := r.FinalizeResource(tt.args.ctx, tt.args.dynamoComponentDeployment); (err != nil) != tt.wantErr {
				t.Errorf("DynamoComponentDeploymentReconciler.FinalizeResource() error = %v, wantErr %v", err, tt.wantErr)
			}
		})
	}
}

func TestDynamoComponentDeploymentReconciler_generateIngress(t *testing.T) {
	type fields struct {
	}
	type args struct {
		ctx context.Context
		opt generateResourceOption
	}
	tests := []struct {
		name    string
		fields  fields
		args    args
		want    *networkingv1.Ingress
		want1   bool
		wantErr bool
	}{
		{
			name:   "generate ingress",
			fields: fields{},
			args: args{
				ctx: context.Background(),
				opt: generateResourceOption{
					dynamoComponentDeployment: &v1alpha1.DynamoComponentDeployment{
						ObjectMeta: metav1.ObjectMeta{
							Name:      "service1",
							Namespace: "default",
						},
						Spec: v1alpha1.DynamoComponentDeploymentSpec{
							DynamoComponentDeploymentSharedSpec: v1alpha1.DynamoComponentDeploymentSharedSpec{
								ServiceName:     "service1",
								DynamoNamespace: &[]string{"default"}[0],
								Ingress: v1alpha1.IngressSpec{
									Enabled:                    true,
									Host:                       "someservice",
									IngressControllerClassName: &[]string{"nginx"}[0],
									UseVirtualService:          false,
								},
							},
						},
					},
				},
			},
			want: &networkingv1.Ingress{
				ObjectMeta: metav1.ObjectMeta{
					Name:      "service1",
					Namespace: "default",
				},
				Spec: networkingv1.IngressSpec{
					IngressClassName: &[]string{"nginx"}[0],
					Rules: []networkingv1.IngressRule{
						{
							Host: "someservice.local",
							IngressRuleValue: networkingv1.IngressRuleValue{
								HTTP: &networkingv1.HTTPIngressRuleValue{
									Paths: []networkingv1.HTTPIngressPath{
										{
											Path:     "/",
											PathType: &[]networkingv1.PathType{networkingv1.PathTypePrefix}[0],
											Backend: networkingv1.IngressBackend{
												Service: &networkingv1.IngressServiceBackend{
													Name: "service1",
													Port: networkingv1.ServiceBackendPort{Number: 3000},
												},
											},
										},
									},
								},
							},
						},
					},
				},
			},
			want1:   false,
			wantErr: false,
		},
		{
			name:   "generate ingress, disabled",
			fields: fields{},
			args: args{
				ctx: context.Background(),
				opt: generateResourceOption{
					dynamoComponentDeployment: &v1alpha1.DynamoComponentDeployment{
						ObjectMeta: metav1.ObjectMeta{
							Name:      "service1",
							Namespace: "default",
						},
						Spec: v1alpha1.DynamoComponentDeploymentSpec{
							DynamoComponentDeploymentSharedSpec: v1alpha1.DynamoComponentDeploymentSharedSpec{
								ServiceName:     "service1",
								DynamoNamespace: &[]string{"default"}[0],
								Ingress: v1alpha1.IngressSpec{
									Enabled: false,
								},
							},
						},
					},
				},
			},
			want: &networkingv1.Ingress{
				ObjectMeta: metav1.ObjectMeta{
					Name:      "service1",
					Namespace: "default",
				},
			},
			want1:   true,
			wantErr: false,
		},
	}
	for _, tt := range tests {
		t.Run(tt.name, func(t *testing.T) {
			g := gomega.NewGomegaWithT(t)
			r := &DynamoComponentDeploymentReconciler{}
			got, got1, err := r.generateIngress(tt.args.ctx, tt.args.opt)
			if (err != nil) != tt.wantErr {
				t.Errorf("DynamoComponentDeploymentReconciler.generateIngress() error = %v, wantErr %v", err, tt.wantErr)
				return
			}
			g.Expect(got).To(gomega.Equal(tt.want))
			g.Expect(got1).To(gomega.Equal(tt.want1))
		})
	}
}

func TestDynamoComponentDeploymentReconciler_generateVirtualService(t *testing.T) {
	type fields struct {
	}
	type args struct {
		ctx context.Context
		opt generateResourceOption
	}
	tests := []struct {
		name    string
		fields  fields
		args    args
		want    *networkingv1beta1.VirtualService
		want1   bool
		wantErr bool
	}{
		{
			name:   "generate virtual service, disabled in operator config",
			fields: fields{},
			args: args{
				ctx: context.Background(),
				opt: generateResourceOption{
					dynamoComponentDeployment: &v1alpha1.DynamoComponentDeployment{
						ObjectMeta: metav1.ObjectMeta{
							Name:      "service1",
							Namespace: "default",
						},
						Spec: v1alpha1.DynamoComponentDeploymentSpec{
							DynamoComponentDeploymentSharedSpec: v1alpha1.DynamoComponentDeploymentSharedSpec{
								ServiceName:     "service1",
								DynamoNamespace: &[]string{"default"}[0],
								Ingress: v1alpha1.IngressSpec{
									Enabled: true,
								},
							},
						},
					},
				},
			},
			want: &networkingv1beta1.VirtualService{
				ObjectMeta: metav1.ObjectMeta{
					Name:      "service1",
					Namespace: "default",
				},
			},
			want1:   true,
			wantErr: false,
		},
		{
			name:   "generate virtual service, enabled in operator config",
			fields: fields{},
			args: args{
				ctx: context.Background(),
				opt: generateResourceOption{
					dynamoComponentDeployment: &v1alpha1.DynamoComponentDeployment{
						ObjectMeta: metav1.ObjectMeta{
							Name:      "service1",
							Namespace: "default",
						},
						Spec: v1alpha1.DynamoComponentDeploymentSpec{
							DynamoComponentDeploymentSharedSpec: v1alpha1.DynamoComponentDeploymentSharedSpec{
								ServiceName:     "service1",
								DynamoNamespace: &[]string{"default"}[0],
								Ingress: v1alpha1.IngressSpec{
									Enabled:               true,
									Host:                  "someservice",
									UseVirtualService:     true,
									VirtualServiceGateway: &[]string{"istio-system/ingress-alb"}[0],
								},
							},
						},
					},
				},
			},
			want: &networkingv1beta1.VirtualService{
				ObjectMeta: metav1.ObjectMeta{
					Name:      "service1",
					Namespace: "default",
				},
				Spec: istioNetworking.VirtualService{
					Hosts:    []string{"someservice.local"},
					Gateways: []string{"istio-system/ingress-alb"},
					Http: []*istioNetworking.HTTPRoute{
						{
							Match: []*istioNetworking.HTTPMatchRequest{
								{
									Uri: &istioNetworking.StringMatch{
										MatchType: &istioNetworking.StringMatch_Prefix{Prefix: "/"},
									},
								},
							},
							Route: []*istioNetworking.HTTPRouteDestination{
								{
									Destination: &istioNetworking.Destination{
										Host: "service1",
										Port: &istioNetworking.PortSelector{
											Number: 3000,
										},
									},
								},
							},
						},
					},
				},
			},
			want1:   false,
			wantErr: false,
		},
	}
	for _, tt := range tests {
		t.Run(tt.name, func(t *testing.T) {
			g := gomega.NewGomegaWithT(t)
			r := &DynamoComponentDeploymentReconciler{}
			got, got1, err := r.generateVirtualService(tt.args.ctx, tt.args.opt)
			if (err != nil) != tt.wantErr {
				t.Errorf("DynamoComponentDeploymentReconciler.generateVirtualService() error = %v, wantErr %v", err, tt.wantErr)
				return
			}
			g.Expect(got).To(gomega.Equal(tt.want))
			g.Expect(got1).To(gomega.Equal(tt.want1))
		})
	}
}

func TestDynamoComponentDeploymentReconciler_generateVolcanoPodGroup(t *testing.T) {
	type fields struct {
		Client            client.Client
		Recorder          record.EventRecorder
		Config            controller_common.Config
		NatsAddr          string
		EtcdAddr          string
		EtcdStorage       etcdStorage
		UseVirtualService bool
	}
	type args struct {
		ctx context.Context
		opt generateResourceOption
	}
	tests := []struct {
		name    string
		fields  fields
		args    args
		want    *volcanov1beta1.PodGroup
		want1   bool
		wantErr bool
	}{
		{
			name: "generate volcano pod group",
			args: args{
				ctx: context.Background(),
				opt: generateResourceOption{
					dynamoComponentDeployment: &v1alpha1.DynamoComponentDeployment{
						ObjectMeta: metav1.ObjectMeta{
							Name:      "service1",
							Namespace: "default",
						},
						Spec: v1alpha1.DynamoComponentDeploymentSpec{
							DynamoComponentDeploymentSharedSpec: v1alpha1.DynamoComponentDeploymentSharedSpec{
								ServiceName:     "service1",
								DynamoNamespace: &[]string{"default"}[0],
								Annotations: map[string]string{
									"nvidia.com/deployment-type": "leader-worker",
									"nvidia.com/lws-size":        "2",
								},
							},
						},
					},
					dynamoComponent: &v1alpha1.DynamoComponent{
						ObjectMeta: metav1.ObjectMeta{
							Name:      "service1",
							Namespace: "default",
						},
					},
					instanceID: ptr.To(5),
				},
			},
			want: &volcanov1beta1.PodGroup{
				ObjectMeta: metav1.ObjectMeta{
					Name:      "service1-5",
					Namespace: "default",
					Labels: map[string]string{
						"instance-id": "5",
					},
				},
				Spec: volcanov1beta1.PodGroupSpec{
					MinMember: 2,
				},
			},
			want1:   false,
			wantErr: false,
		},
		{
			name: "missing lws size annotation",
			args: args{
				ctx: context.Background(),
				opt: generateResourceOption{
					dynamoComponentDeployment: &v1alpha1.DynamoComponentDeployment{
						ObjectMeta: metav1.ObjectMeta{
							Name:      "service-missing-lws-size",
							Namespace: "default",
						},
						Spec: v1alpha1.DynamoComponentDeploymentSpec{
							DynamoComponentDeploymentSharedSpec: v1alpha1.DynamoComponentDeploymentSharedSpec{
								ServiceName:     "service-missing-lws-size",
								DynamoNamespace: &[]string{"default"}[0],
								Annotations: map[string]string{
									"nvidia.com/deployment-type": "leader-worker",
									// "nvidia.com/lws-size" is missing
								},
							},
						},
					},
					dynamoComponent: &v1alpha1.DynamoComponent{
						ObjectMeta: metav1.ObjectMeta{
							Name:      "service-missing-lws-size",
							Namespace: "default",
						},
					},
					instanceID: ptr.To(0),
				},
			},
			want:    nil,
			want1:   false,
			wantErr: true,
		},
		{
			name: "invalid lws size annotation (non-integer)",
			args: args{
				ctx: context.Background(),
				opt: generateResourceOption{
					dynamoComponentDeployment: &v1alpha1.DynamoComponentDeployment{
						ObjectMeta: metav1.ObjectMeta{
							Name:      "service-invalid-lws-size-non-int",
							Namespace: "default",
						},
						Spec: v1alpha1.DynamoComponentDeploymentSpec{
							DynamoComponentDeploymentSharedSpec: v1alpha1.DynamoComponentDeploymentSharedSpec{
								ServiceName:     "service-invalid-lws-size-non-int",
								DynamoNamespace: &[]string{"default"}[0],
								Annotations: map[string]string{
									"nvidia.com/deployment-type": "leader-worker",
									"nvidia.com/lws-size":        "abc",
								},
							},
						},
					},
					dynamoComponent: &v1alpha1.DynamoComponent{
						ObjectMeta: metav1.ObjectMeta{
							Name:      "service-invalid-lws-size-non-int",
							Namespace: "default",
						},
					},
					instanceID: ptr.To(1),
				},
			},
			want:    nil,
			want1:   false,
			wantErr: true,
		},
		{
			name: "invalid lws size annotation (zero)",
			args: args{
				ctx: context.Background(),
				opt: generateResourceOption{
					dynamoComponentDeployment: &v1alpha1.DynamoComponentDeployment{
						ObjectMeta: metav1.ObjectMeta{
							Name:      "service-invalid-lws-size-zero",
							Namespace: "default",
						},
						Spec: v1alpha1.DynamoComponentDeploymentSpec{
							DynamoComponentDeploymentSharedSpec: v1alpha1.DynamoComponentDeploymentSharedSpec{
								ServiceName:     "service-invalid-lws-size-zero",
								DynamoNamespace: &[]string{"default"}[0],
								Annotations: map[string]string{
									"nvidia.com/deployment-type": "leader-worker",
									"nvidia.com/lws-size":        "0",
								},
							},
						},
					},
					dynamoComponent: &v1alpha1.DynamoComponent{
						ObjectMeta: metav1.ObjectMeta{
							Name:      "service-invalid-lws-size-zero",
							Namespace: "default",
						},
					},
					instanceID: ptr.To(2),
				},
			},
			want:    nil,
			want1:   false,
			wantErr: true,
		},
		{
			name: "invalid lws size annotation (negative)",
			args: args{
				ctx: context.Background(),
				opt: generateResourceOption{
					dynamoComponentDeployment: &v1alpha1.DynamoComponentDeployment{
						ObjectMeta: metav1.ObjectMeta{
							Name:      "service-invalid-lws-size-negative",
							Namespace: "default",
						},
						Spec: v1alpha1.DynamoComponentDeploymentSpec{
							DynamoComponentDeploymentSharedSpec: v1alpha1.DynamoComponentDeploymentSharedSpec{
								ServiceName:     "service-invalid-lws-size-negative",
								DynamoNamespace: &[]string{"default"}[0],
								Annotations: map[string]string{
									"nvidia.com/deployment-type": "leader-worker",
									"nvidia.com/lws-size":        "-1",
								},
							},
						},
					},
					dynamoComponent: &v1alpha1.DynamoComponent{
						ObjectMeta: metav1.ObjectMeta{
							Name:      "service-invalid-lws-size-negative",
							Namespace: "default",
						},
					},
					instanceID: ptr.To(3),
				},
			},
			want:    nil,
			want1:   false,
			wantErr: true,
		},
		{
			name: "lws size of 1 - lws should not be used",
			args: args{
				ctx: context.Background(),
				opt: generateResourceOption{
					dynamoComponentDeployment: &v1alpha1.DynamoComponentDeployment{
						ObjectMeta: metav1.ObjectMeta{
							Name:      "service-valid-lws-size-one",
							Namespace: "default",
						},
						Spec: v1alpha1.DynamoComponentDeploymentSpec{
							DynamoComponentDeploymentSharedSpec: v1alpha1.DynamoComponentDeploymentSharedSpec{
								ServiceName:     "service-valid-lws-size-one",
								DynamoNamespace: &[]string{"default"}[0],
								Annotations: map[string]string{
									"nvidia.com/deployment-type": "leader-worker",
									"nvidia.com/lws-size":        "1",
								},
							},
						},
					},
					dynamoComponent: &v1alpha1.DynamoComponent{
						ObjectMeta: metav1.ObjectMeta{
							Name:      "service-valid-lws-size-one",
							Namespace: "default",
						},
					},
					instanceID: ptr.To(4),
				},
			},
			want:    nil,
			want1:   false,
			wantErr: true,
		},
		{
			name: "nil instanceID",
			args: args{
				ctx: context.Background(),
				opt: generateResourceOption{
					dynamoComponentDeployment: &v1alpha1.DynamoComponentDeployment{
						ObjectMeta: metav1.ObjectMeta{
							Name:      "service-nil-instanceid",
							Namespace: "default",
						},
						Spec: v1alpha1.DynamoComponentDeploymentSpec{
							DynamoComponentDeploymentSharedSpec: v1alpha1.DynamoComponentDeploymentSharedSpec{
								ServiceName:     "service-nil-instanceid",
								DynamoNamespace: &[]string{"default"}[0],
								Annotations: map[string]string{
									"nvidia.com/deployment-type": "leader-worker",
									"nvidia.com/lws-size":        "2",
								},
							},
						},
					},
					dynamoComponent: &v1alpha1.DynamoComponent{
						ObjectMeta: metav1.ObjectMeta{
							Name:      "service-nil-instanceid",
							Namespace: "default",
						},
					},
					instanceID: nil,
				},
			},
			want:    nil,
			want1:   false,
			wantErr: true,
		},
		{
			name: "negative instanceID",
			args: args{
				ctx: context.Background(),
				opt: generateResourceOption{
					dynamoComponentDeployment: &v1alpha1.DynamoComponentDeployment{
						ObjectMeta: metav1.ObjectMeta{
							Name:      "service-negative-instanceid",
							Namespace: "default",
						},
						Spec: v1alpha1.DynamoComponentDeploymentSpec{
							DynamoComponentDeploymentSharedSpec: v1alpha1.DynamoComponentDeploymentSharedSpec{
								ServiceName:     "service-negative-instanceid",
								DynamoNamespace: &[]string{"default"}[0],
								Annotations: map[string]string{
									"nvidia.com/deployment-type": "leader-worker",
									"nvidia.com/lws-size":        "2",
								},
							},
						},
					},
					dynamoComponent: &v1alpha1.DynamoComponent{
						ObjectMeta: metav1.ObjectMeta{
							Name:      "service-negative-instanceid",
							Namespace: "default",
						},
					},
					instanceID: ptr.To(-1),
				},
			},
			want:    nil,
			want1:   false,
			wantErr: true,
		},
	}
	for _, tt := range tests {
		t.Run(tt.name, func(t *testing.T) {
			g := gomega.NewGomegaWithT(t)
			r := &DynamoComponentDeploymentReconciler{
				Client:            tt.fields.Client,
				Recorder:          tt.fields.Recorder,
				Config:            tt.fields.Config,
				NatsAddr:          tt.fields.NatsAddr,
				EtcdAddr:          tt.fields.EtcdAddr,
				EtcdStorage:       tt.fields.EtcdStorage,
				UseVirtualService: tt.fields.UseVirtualService,
			}
			got, got1, err := r.generateVolcanoPodGroup(tt.args.ctx, tt.args.opt)
			if (err != nil) != tt.wantErr {
				t.Errorf("DynamoComponentDeploymentReconciler.generateVolcanoPodGroup() error = %v, wantErr %v", err, tt.wantErr)
				return
			}
			g.Expect(got).To(gomega.Equal(tt.want))
			g.Expect(got1).To(gomega.Equal(tt.want1))
		})
	}
}

func TestDynamoComponentDeploymentReconciler_generateLeaderWorkerSet(t *testing.T) {
	var limit = ptr.To(resource.MustParse("250Mi"))
	limit.SetMilli(ptr.To(resource.MustParse("1Gi")).MilliValue() / 2)
	type fields struct {
		Client            client.Client
		Recorder          record.EventRecorder
		Config            controller_common.Config
		NatsAddr          string
		EtcdAddr          string
		EtcdStorage       etcdStorage
		UseVirtualService bool
	}
	type args struct {
		ctx context.Context
		opt generateResourceOption
		// Add expected ServiceAccountName if you want to verify it's picked up
		// For now, we'll ensure a default one exists for the happy path
		mockServiceAccounts []client.Object
	}
	tests := []struct {
		name    string
		fields  fields
		args    args
		want    *leaderworkersetv1.LeaderWorkerSet
		want1   bool // toDelete
		wantErr bool
	}{
		{
			name: "generateLeaderWorkerSet - nominal case",
			fields: fields{
				Recorder: record.NewFakeRecorder(100),
				Config:   controller_common.Config{}, // Provide default or test-specific config
			},
			args: args{
				ctx: context.Background(),
				opt: generateResourceOption{
					dynamoComponentDeployment: &v1alpha1.DynamoComponentDeployment{
						ObjectMeta: metav1.ObjectMeta{
							Name:      "test-lws-deploy",
							Namespace: "default",
						},
						Spec: v1alpha1.DynamoComponentDeploymentSpec{
							DynamoComponent: "test-lws-component",
							DynamoTag:       "test-tag",
							DynamoComponentDeploymentSharedSpec: v1alpha1.DynamoComponentDeploymentSharedSpec{
								ServiceName:     "test-lws-deploy-service",
								DynamoNamespace: &[]string{"default"}[0],
								Annotations: map[string]string{
									"nvidia.com/deployment-type": "leader-worker",
									"nvidia.com/lws-size":        "2",
								},
								Resources: &common.Resources{
									Limits: &common.ResourceItem{
										GPU: "1",
									},
								},
							},
						},
					},
					dynamoComponent: &v1alpha1.DynamoComponent{
						ObjectMeta: metav1.ObjectMeta{Name: "test-lws-component", Namespace: "default"},
						Spec:       v1alpha1.DynamoComponentSpec{Image: "test-image:latest"},
					},
					instanceID: ptr.To(0),
				},
				// Define a mock ServiceAccount that should be found by r.List
				mockServiceAccounts: []client.Object{
					&corev1.ServiceAccount{
						ObjectMeta: metav1.ObjectMeta{
							Name:      "default-test-sa", // Name it will be resolved to
							Namespace: "default",         // Must match dynamoComponentDeployment.Namespace
							Labels: map[string]string{
								commonconsts.KubeLabelDynamoDeploymentPod: commonconsts.KubeLabelValueTrue,
							},
						},
					},
				},
			},
			want: &leaderworkersetv1.LeaderWorkerSet{
				ObjectMeta: metav1.ObjectMeta{
					Name:      "test-lws-deploy-0",
					Namespace: "default",
					Labels: map[string]string{
						commonconsts.KubeLabelDynamoComponent:     "test-lws-component",
						commonconsts.KubeLabelDynamoComponentType: commonconsts.DynamoApiServerComponentName,
						"instance-id": "0",
					},
				},
				Spec: leaderworkersetv1.LeaderWorkerSetSpec{
					Replicas:      ptr.To(int32(1)),
					StartupPolicy: leaderworkersetv1.LeaderCreatedStartupPolicy,
					LeaderWorkerTemplate: leaderworkersetv1.LeaderWorkerTemplate{
						Size: ptr.To(int32(2)),
						LeaderTemplate: &corev1.PodTemplateSpec{
							ObjectMeta: metav1.ObjectMeta{
								Labels: map[string]string{
									"instance-id":                         "0",
									"role":                                "leader",
									commonconsts.KubeLabelDynamoComponent: "test-lws-component",
									commonconsts.KubeLabelDynamoComponentType: commonconsts.DynamoApiServerComponentName,
								},
								Annotations: map[string]string{
									"scheduling.k8s.io/group-name": "test-lws-deploy-0",
								},
							},
							Spec: corev1.PodSpec{
								SchedulerName: "volcano",
								Containers: []corev1.Container{
									{
										Name:    "main",
										Image:   "test-image:latest",
										Command: []string{"sh", "-c"},
										Args:    []string{"ray start --head --port=6379 && cd src && uv run dynamo serve --system-app-port 5000 --enable-system-app --use-default-health-checks --service-name test-lws-deploy-service test-tag --test-lws-deploy-service.ServiceArgs.dynamo.namespace=default"},
										Env:     []corev1.EnvVar{{Name: "DYNAMO_PORT", Value: "3000"}},
										VolumeMounts: []corev1.VolumeMount{
											{
												Name: "shared-memory", MountPath: "/dev/shm",
											},
										},
										Ports: []corev1.ContainerPort{
											{
												Protocol: corev1.ProtocolTCP, Name: commonconsts.DynamoServicePortName, ContainerPort: commonconsts.DynamoServicePort,
											},
											{
												Protocol: corev1.ProtocolTCP, Name: commonconsts.DynamoHealthPortName, ContainerPort: commonconsts.DynamoHealthPort,
											},
										},
										TTY:   true,
										Stdin: true,
										Resources: corev1.ResourceRequirements{
											Requests: corev1.ResourceList{
												corev1.ResourceCPU:    resource.MustParse("300m"),
												corev1.ResourceMemory: resource.MustParse("500Mi"),
											},
											Limits: corev1.ResourceList{
												corev1.ResourceCPU:    resource.MustParse("500m"),
												corev1.ResourceMemory: resource.MustParse("1Gi"),
												"nvidia.com/gpu":      resource.MustParse("1"),
											},
										},
<<<<<<< HEAD
										LivenessProbe: &corev1.Probe{
											ProbeHandler: corev1.ProbeHandler{
												HTTPGet: &corev1.HTTPGetAction{
													Path: "/healthz", Port: intstr.FromString(commonconsts.DynamoHealthPortName),
												},
											},
											InitialDelaySeconds: 60,
											TimeoutSeconds:      5,
											PeriodSeconds:       60,
											SuccessThreshold:     1,
											FailureThreshold:     10,
										},
										ReadinessProbe: &corev1.Probe{
											ProbeHandler: corev1.ProbeHandler{
												HTTPGet: &corev1.HTTPGetAction{
													Path: "/readyz", Port: intstr.FromString(commonconsts.DynamoHealthPortName),
												},
											},
											InitialDelaySeconds: 60,
											TimeoutSeconds:      5,
											PeriodSeconds:       60,
											SuccessThreshold:     1,
											FailureThreshold:     10,
										},
=======
>>>>>>> c939da0c
									},
								},
								Volumes:            []corev1.Volume{{Name: "shared-memory", VolumeSource: corev1.VolumeSource{EmptyDir: &corev1.EmptyDirVolumeSource{Medium: corev1.StorageMediumMemory, SizeLimit: limit}}}},
								ImagePullSecrets:   []corev1.LocalObjectReference{{Name: ""}}, // Assuming default config gives empty secret name
								ServiceAccountName: "default-test-sa",                         // Updated to reflect mocked SA
							},
						},
						WorkerTemplate: corev1.PodTemplateSpec{
							ObjectMeta: metav1.ObjectMeta{
								Labels: map[string]string{
									"instance-id":                         "0",
									"role":                                "worker",
									commonconsts.KubeLabelDynamoComponent: "test-lws-component",
									commonconsts.KubeLabelDynamoComponentType: commonconsts.DynamoApiServerComponentName,
								},
								Annotations: map[string]string{
									"scheduling.k8s.io/group-name": "test-lws-deploy-0",
								},
							},
							Spec: corev1.PodSpec{
								SchedulerName: "volcano",
								Containers: []corev1.Container{
									{
										Name:         "main",
										Image:        "test-image:latest",
										Command:      []string{"sh", "-c"},
										Args:         []string{"ray start --address=$(LWS_LEADER_ADDRESS):6379 --block"},
										Env:          []corev1.EnvVar{{Name: "DYNAMO_PORT", Value: "3000"}},
										VolumeMounts: []corev1.VolumeMount{{Name: "shared-memory", MountPath: "/dev/shm"}},
										Ports: []corev1.ContainerPort{{Protocol: corev1.ProtocolTCP, Name: commonconsts.DynamoServicePortName, ContainerPort: commonconsts.DynamoServicePort}, {
											Protocol: corev1.ProtocolTCP, Name: commonconsts.DynamoHealthPortName, ContainerPort: commonconsts.DynamoHealthPort,
										}},
										TTY:   true,
										Stdin: true,
										Resources: corev1.ResourceRequirements{
											Requests: corev1.ResourceList{corev1.ResourceCPU: resource.MustParse("300m"), corev1.ResourceMemory: resource.MustParse("500Mi")},
											Limits:   corev1.ResourceList{corev1.ResourceCPU: resource.MustParse("500m"), corev1.ResourceMemory: resource.MustParse("1Gi"), "nvidia.com/gpu": resource.MustParse("1")},
										},
<<<<<<< HEAD
										LivenessProbe: &corev1.Probe{
											ProbeHandler: corev1.ProbeHandler{
												HTTPGet: &corev1.HTTPGetAction{
													Path: "/healthz", Port: intstr.FromString(commonconsts.DynamoHealthPortName),
												},
											},
											InitialDelaySeconds: 60,
											TimeoutSeconds:      5,
											PeriodSeconds:       60,
											SuccessThreshold:     1,
											FailureThreshold:     10,
										},
										ReadinessProbe: &corev1.Probe{
											ProbeHandler: corev1.ProbeHandler{
												HTTPGet: &corev1.HTTPGetAction{
													Path: "/readyz", Port: intstr.FromString(commonconsts.DynamoHealthPortName),
												},
											},
											InitialDelaySeconds: 60,
											TimeoutSeconds:      5,
											PeriodSeconds:       60,
											SuccessThreshold:     1,
											FailureThreshold:     10,
										},
=======
>>>>>>> c939da0c
									},
								},
								Volumes:            []corev1.Volume{{Name: "shared-memory", VolumeSource: corev1.VolumeSource{EmptyDir: &corev1.EmptyDirVolumeSource{Medium: corev1.StorageMediumMemory, SizeLimit: limit}}}},
								ImagePullSecrets:   []corev1.LocalObjectReference{{Name: ""}},
								ServiceAccountName: "default-test-sa", // Updated to reflect mocked SA
							},
						},
					},
				},
			},
			want1:   false,
			wantErr: false,
		},
		{
			name: "nil instanceID", // This test should fail before r.List is called in generatePodTemplateSpec
			fields: fields{
				Recorder: record.NewFakeRecorder(100),
			},
			args: args{
				ctx: context.Background(),
				opt: generateResourceOption{
					dynamoComponentDeployment: &v1alpha1.DynamoComponentDeployment{
						ObjectMeta: metav1.ObjectMeta{Name: "test-lws-nil-id", Namespace: "default", Annotations: map[string]string{KubeAnnotationLWSSize: "2"}},
						Spec: v1alpha1.DynamoComponentDeploymentSpec{
							DynamoComponent: "test-comp", DynamoTag: "test",
							DynamoComponentDeploymentSharedSpec: v1alpha1.DynamoComponentDeploymentSharedSpec{
								Resources: &common.Resources{
									Limits: &common.ResourceItem{
										GPU: "1",
									},
								},
							},
						},
					},
					dynamoComponent: &v1alpha1.DynamoComponent{
						ObjectMeta: metav1.ObjectMeta{Namespace: "default"},
						Spec:       v1alpha1.DynamoComponentSpec{Image: "test-image:latest"},
					},
					instanceID: nil,
				},
				mockServiceAccounts: []client.Object{ // Provide a default SA for consistency, though not strictly needed here
					&corev1.ServiceAccount{
						ObjectMeta: metav1.ObjectMeta{
							Name: "default-test-sa", Namespace: "default", // Match namespace
							Labels: map[string]string{commonconsts.KubeLabelDynamoDeploymentPod: commonconsts.KubeLabelValueTrue},
						},
					},
				},
			},
			want:    nil,
			want1:   false,
			wantErr: true,
		},
		{
			name: "error from generateLeaderPodTemplateSpec", // This case involves an error from generatePodTemplateSpec
			fields: fields{
				Recorder: record.NewFakeRecorder(100),
			},
			args: args{
				ctx: context.Background(),
				opt: generateResourceOption{
					dynamoComponentDeployment: &v1alpha1.DynamoComponentDeployment{
						ObjectMeta: metav1.ObjectMeta{Name: "test-lws-leader-err", Namespace: "default", Annotations: map[string]string{KubeAnnotationLWSSize: "2"}},
						Spec: v1alpha1.DynamoComponentDeploymentSpec{
							DynamoComponent: "test-comp", DynamoTag: "test",
							DynamoComponentDeploymentSharedSpec: v1alpha1.DynamoComponentDeploymentSharedSpec{
								Resources: &common.Resources{
									Limits: &common.ResourceItem{
										GPU: "1",
									},
								},
							},
						},
					},
					dynamoComponent: &v1alpha1.DynamoComponent{ // Image is missing, will cause error in generatePodTemplateSpec
						ObjectMeta: metav1.ObjectMeta{Name: "test-lws-component-leader-err", Namespace: "default"},
						Spec:       v1alpha1.DynamoComponentSpec{Image: ""},
					},
					instanceID: ptr.To(0),
				},
				// No specific SA needed if error is before SA listing, but good to be consistent
				mockServiceAccounts: []client.Object{
					&corev1.ServiceAccount{
						ObjectMeta: metav1.ObjectMeta{
							Name: "default-test-sa", Namespace: "default", // Match namespace
							Labels: map[string]string{commonconsts.KubeLabelDynamoDeploymentPod: commonconsts.KubeLabelValueTrue},
						},
					},
				},
			},
			want:    nil,
			want1:   false,
			wantErr: true,
		},
	}

	// Initialize scheme & add API types
	s := scheme.Scheme
	if err := v1alpha1.AddToScheme(s); err != nil {
		t.Fatalf("Failed to add v1alpha1 to scheme: %v", err)
	}
	if err := corev1.AddToScheme(s); err != nil {
		t.Fatalf("Failed to add corev1 to scheme: %v", err)
	}
	// Add LeaderWorkerSet to scheme if not already present globally for tests
	if err := leaderworkersetv1.AddToScheme(s); err != nil {
		t.Fatalf("Failed to add leaderworkersetv1 to scheme: %v", err)
	}

	for _, tt := range tests {
		t.Run(tt.name, func(t *testing.T) {
			format.MaxLength = 0
			g := gomega.NewGomegaWithT(t)

			// Build initial objects for fake client for this test case
			var initialClientObjects []client.Object
			if tt.args.opt.dynamoComponentDeployment != nil {
				initialClientObjects = append(initialClientObjects, tt.args.opt.dynamoComponentDeployment)
			}
			if tt.args.opt.dynamoComponent != nil {
				initialClientObjects = append(initialClientObjects, tt.args.opt.dynamoComponent)
			}
			if len(tt.args.mockServiceAccounts) > 0 {
				initialClientObjects = append(initialClientObjects, tt.args.mockServiceAccounts...)
			}

			fakeKubeClient := fake.NewClientBuilder().
				WithScheme(s).
				WithObjects(initialClientObjects...).
				Build()

			r := &DynamoComponentDeploymentReconciler{
				Client:            fakeKubeClient, // Use the fake client
				Recorder:          tt.fields.Recorder,
				Config:            tt.fields.Config,
				NatsAddr:          tt.fields.NatsAddr,
				EtcdAddr:          tt.fields.EtcdAddr,
				EtcdStorage:       tt.fields.EtcdStorage,
				UseVirtualService: tt.fields.UseVirtualService,
				// Scheme: s, // Pass scheme if reconciler uses it directly, often client uses it
			}
			got, got1, err := r.generateLeaderWorkerSet(tt.args.ctx, tt.args.opt)
			if (err != nil) != tt.wantErr {
				t.Errorf("DynamoComponentDeploymentReconciler.generateLeaderWorkerSet() error = %v, wantErr %v", err, tt.wantErr)
				return
			}
			if diff := cmp.Diff(tt.want, got); diff != "" {
				t.Errorf("Mismatch (-expected +actual):\n%s", diff)
			}
			// Use gomega.Equal for deep comparison of complex structs
			g.Expect(got).To(gomega.BeEquivalentTo(tt.want))
			g.Expect(got1).To(gomega.BeEquivalentTo(tt.want1))
		})
	}
}<|MERGE_RESOLUTION|>--- conflicted
+++ resolved
@@ -961,7 +961,6 @@
 												"nvidia.com/gpu":      resource.MustParse("1"),
 											},
 										},
-<<<<<<< HEAD
 										LivenessProbe: &corev1.Probe{
 											ProbeHandler: corev1.ProbeHandler{
 												HTTPGet: &corev1.HTTPGetAction{
@@ -986,8 +985,6 @@
 											SuccessThreshold:     1,
 											FailureThreshold:     10,
 										},
-=======
->>>>>>> c939da0c
 									},
 								},
 								Volumes:            []corev1.Volume{{Name: "shared-memory", VolumeSource: corev1.VolumeSource{EmptyDir: &corev1.EmptyDirVolumeSource{Medium: corev1.StorageMediumMemory, SizeLimit: limit}}}},
@@ -1026,7 +1023,6 @@
 											Requests: corev1.ResourceList{corev1.ResourceCPU: resource.MustParse("300m"), corev1.ResourceMemory: resource.MustParse("500Mi")},
 											Limits:   corev1.ResourceList{corev1.ResourceCPU: resource.MustParse("500m"), corev1.ResourceMemory: resource.MustParse("1Gi"), "nvidia.com/gpu": resource.MustParse("1")},
 										},
-<<<<<<< HEAD
 										LivenessProbe: &corev1.Probe{
 											ProbeHandler: corev1.ProbeHandler{
 												HTTPGet: &corev1.HTTPGetAction{
@@ -1051,8 +1047,6 @@
 											SuccessThreshold:     1,
 											FailureThreshold:     10,
 										},
-=======
->>>>>>> c939da0c
 									},
 								},
 								Volumes:            []corev1.Volume{{Name: "shared-memory", VolumeSource: corev1.VolumeSource{EmptyDir: &corev1.EmptyDirVolumeSource{Medium: corev1.StorageMediumMemory, SizeLimit: limit}}}},
