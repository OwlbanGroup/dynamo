// SPDX-FileCopyrightText: Copyright (c) 2024-2025 NVIDIA CORPORATION & AFFILIATES. All rights reserved.
// SPDX-License-Identifier: Apache-2.0
//
// Licensed under the Apache License, Version 2.0 (the "License");
// you may not use this file except in compliance with the License.
// You may obtain a copy of the License at
//
// http://www.apache.org/licenses/LICENSE-2.0
//
// Unless required by applicable law or agreed to in writing, software
// distributed under the License is distributed on an "AS IS" BASIS,
// WITHOUT WARRANTIES OR CONDITIONS OF ANY KIND, either express or implied.
// See the License for the specific language governing permissions and
// limitations under the License.

#![deny(missing_docs)]

//! # Storage Management
//!
//! This module provides a unified interface for managing different types of memory storage used in the block manager.
//! It handles various memory types including system memory, pinned memory, device memory, and remote storage through NIXL.
//!
//! ## Core Concepts
//!
//! ### Storage Types
<<<<<<< HEAD
//! The module defines several storage implementations:
//! - [`SystemStorage`] - Regular system memory allocation
//! - [`PinnedStorage`] - CUDA page-locked host memory
//! - [`DeviceStorage`] - CUDA device memory
//! - [`NixlStorage`] - Remote memory accessible through NIXL
=======
//! The module defines [`Storage`] trait which is implemented for all storage types. The primary module provide a
//! [`Storage`] implementation for system memory via [`SystemStorage`].
//!
//! CUDA support is provided via the [`cuda`] module.
//! NIXL support is provided via the [`nixl`] module.
>>>>>>> 7160a4d2
//!
//! ### Memory Registration
//! Storage objects can be registered with external libraries (like NIXL) through the [`RegisterableStorage`] trait.
//! This registration process:
//! - Creates a registration handle that ties the external library's state to the storage's lifetime
//! - Ensures proper cleanup through the [`Drop`] implementation of [`RegistrationHandles`]
//! - Provides a safe way to manage external library resources
<<<<<<< HEAD
//!
//! ### Safety and Performance
//! The module emphasizes:
//! - Memory safety through proper lifetime management
//! - Thread safety with appropriate trait bounds
//! - Performance optimization for different memory types
//! - Automatic resource cleanup
//!
=======
//!
//! ### Safety and Performance
//! The module emphasizes:
//! - Memory safety through proper lifetime management
//! - Thread safety with appropriate trait bounds
//! - Performance optimization for different memory types
//! - Automatic resource cleanup
//!
>>>>>>> 7160a4d2
//! ## Usage
//!
//! Storage objects are typically created through their respective allocators:
//! ```rust
//! let system_allocator = SystemAllocator::default();
//! let storage = system_allocator.allocate(1024)?;
//! ```
//!
//! For registering with external libraries:
//! ```rust
//! let mut storage = PinnedStorage::new(&ctx, 1024)?;
//! storage.nixl_register(&agent, None)?;
//! ```
//!
//! ## Implementation Details
//!
//! The module uses several key traits to provide a unified interface:
//! - [`Storage`] - Core trait for memory access
//! - [`RegisterableStorage`] - Support for external library registration
//! - [`StorageMemset`] - Memory initialization operations
//! - [`StorageAllocator`] - Factory for creating storage instances

pub mod cuda;
pub mod nixl;

pub use cuda::*;

use std::{
    alloc::{alloc_zeroed, dealloc, Layout},
    collections::HashMap,
    fmt::Debug,
    ptr::NonNull,
};

use serde::{Deserialize, Serialize};
use thiserror::Error;

/// Result type for storage operations
pub type StorageResult<T> = std::result::Result<T, StorageError>;

/// Represents the type of storage used for a block
#[derive(Debug, Clone, PartialEq, Eq, Serialize, Deserialize)]
pub enum StorageType {
    /// System memory
    System,

    /// CUDA device memory
    Device(u32),

    /// CUDA page-locked host memory
    Pinned,

    /// Remote memory accessible through NIXL
    Nixl,

    /// Null storage
    Null,
}

/// A block that is local to the current worker
pub trait Local {}

/// A block that is remote to the current worker
pub trait Remote {}

/// Marker trait for [`Storage`] types that can be accessed by the standard
/// mechanisms of the system, e.g. `memcpy`, `memset`, etc.
pub trait SystemAccessible: Storage {}

/// Errors that can occur during storage operations
#[derive(Debug, Error)]
#[allow(missing_docs)]
pub enum StorageError {
    #[error("Storage allocation failed: {0}")]
    AllocationFailed(String),

    #[error("Storage not accessible: {0}")]
    NotAccessible(String),

    #[error("Invalid storage configuration: {0}")]
    InvalidConfig(String),

    #[error("Storage operation failed: {0}")]
    OperationFailed(String),

    #[error("Registration key already exists: {0}")]
    RegistrationKeyExists(String),

    #[error("Handle not found for key: {0}")]
    HandleNotFound(String),

    #[error("CUDA error: {0}")]
    CudaError(#[from] cudarc::driver::DriverError),

    #[error("NIXL error: {0}")]
    NixlError(#[from] nixl_sys::NixlError),
}

/// Core storage trait that provides access to memory regions
pub trait Storage: Debug + Send + Sync + 'static {
    /// Returns the type of storage
    fn storage_type(&self) -> StorageType;

    /// Returns the address of the storage
    fn addr(&self) -> u64;

    /// Returns the total size of the storage in bytes
    fn size(&self) -> usize;

    /// Get a raw pointer to the storage
    ///
    /// # Safety
    /// The caller must ensure:
    /// - The pointer is not used after the storage is dropped
    /// - Access patterns respect the storage's thread safety model
    unsafe fn as_ptr(&self) -> *const u8;

    /// Get a raw mutable pointer to the storage
    ///
    /// # Safety
    /// The caller must ensure:
    /// - The pointer is not used after the storage is dropped
    /// - No other references exist while the pointer is in use
    /// - Access patterns respect the storage's thread safety model
    unsafe fn as_mut_ptr(&mut self) -> *mut u8;
}

/// Extension trait for storage types that support memory setting operations
pub trait StorageMemset: Storage {
    /// Sets a region of memory to a specific value
    ///
    /// # Arguments
    /// * `value` - The value to set (will be truncated to u8)
    /// * `offset` - Offset in bytes from the start of the storage
    /// * `size` - Number of bytes to set
    ///
    /// # Safety
    /// The caller must ensure:
    /// - offset + size <= self.size()
    /// - No other references exist to the memory region being set
    fn memset(&mut self, value: u8, offset: usize, size: usize) -> Result<(), StorageError>;
}

/// Registerable storage is a [Storage] that can be associated with one or more
/// [RegistationHandle]s.
///
/// The core concept here is that the storage might be registered with a library
/// like NIXL or some other custom library which might make some system calls on
/// viritual addresses of the storage.
///
/// Before the [Storage] is dropped, the [RegistationHandle]s should be released.
///
/// The behavior is enforced via the [Drop] implementation for [RegistrationHandles].
pub trait RegisterableStorage: Storage + Send + Sync + 'static {
    /// Register a handle with a key
    /// If a handle with the same key already exists, an error is returned
    fn register(
        &mut self,
        key: &str,
        handle: Box<dyn RegistationHandle>,
    ) -> Result<(), StorageError>;

    /// Check if a handle is registered with a key
    fn is_registered(&self, key: &str) -> bool;

    /// Get a reference to the registration handle for a key
    fn registration_handle(&self, key: &str) -> Option<&dyn RegistationHandle>;
}

/// Designed to be implemented by any type that can be used as a handle to a
/// [RegisterableStorage].
///
/// See [RegisterableStorage] for more details.
pub trait RegistationHandle: std::any::Any + Send + Sync + 'static {
    /// Release the [RegistationHandle].
    /// This should be called when the external registration of this storage
    /// is no longer needed.
    ///
    /// Note: All [RegistrationHandle]s should be explicitly released before
    /// the [Storage] is dropped.
    fn release(&mut self);
}

/// A collection of [RegistrationHandle]s for a [RegisterableStorage].
///
/// This is used to ensure that all [RegistrationHandle]s are explicitly released
/// before the [RegisterableStorage] is dropped.
#[derive(Default)]
pub struct RegistrationHandles {
    handles: HashMap<String, Box<dyn RegistationHandle>>,
}

impl RegistrationHandles {
    /// Create a new [RegistrationHandles] instance
    pub fn new() -> Self {
        Self {
            handles: HashMap::new(),
        }
    }

    /// Register a handle with a key
    /// If a handle with the same key already exists, an error is returned
    pub fn register(
        &mut self,
        key: &str,
        handle: Box<dyn RegistationHandle>,
    ) -> Result<(), StorageError> {
        let key = key.to_string();
        if self.handles.contains_key(&key) {
            return Err(StorageError::RegistrationKeyExists(key));
        }
        self.handles.insert(key, handle);
        Ok(())
    }

    /// Release all handles
    fn release(&mut self) {
        for handle in self.handles.values_mut() {
            handle.release();
        }
        self.handles.clear();
    }

    /// Check if a handle is registered with a key
    fn is_registered(&self, key: &str) -> bool {
        self.handles.contains_key(key)
    }

    /// Get a reference to the registration handle for a key
    fn registration_handle(&self, key: &str) -> Option<&dyn RegistationHandle> {
        self.handles.get(key).map(|h| h.as_ref())
    }
}

impl std::fmt::Debug for RegistrationHandles {
    fn fmt(&self, f: &mut std::fmt::Formatter<'_>) -> std::fmt::Result {
        write!(
            f,
            "RegistrationHandles {{ count: {:?} }}",
            self.handles.len()
        )
    }
}

impl Drop for RegistrationHandles {
    fn drop(&mut self) {
        if !self.handles.is_empty() {
            panic!("RegistrationHandles dropped with {} handles remaining; RegistrationHandles::release() needs to be explicitly called", self.handles.len());
        }
    }
}

/// Trait for types that can allocate specific Storage implementations.
pub trait StorageAllocator<S: Storage>: Send + Sync {
    /// Allocate storage of the specific type `S` with the given size in bytes.
    fn allocate(&self, size: usize) -> Result<S, StorageError>;
}

/// System memory storage implementation using pinned memory
#[derive(Debug)]
pub struct SystemStorage {
    ptr: NonNull<u8>,
    layout: Layout,
    len: usize,
    handles: RegistrationHandles,
}

unsafe impl Send for SystemStorage {}
unsafe impl Sync for SystemStorage {}

impl Local for SystemStorage {}
impl SystemAccessible for SystemStorage {}

impl SystemStorage {
    /// Create a new system storage with the given size
    ///
    /// # Safety
    /// This function allocates memory that will be freed when the SystemStorage is dropped.
    pub fn new(size: usize) -> Result<Self, StorageError> {
        // Create layout for the allocation, ensuring proper alignment
        let layout =
            Layout::array::<u8>(size).map_err(|e| StorageError::AllocationFailed(e.to_string()))?;

        // Allocate zeroed memory
        let ptr = unsafe {
            NonNull::new(alloc_zeroed(layout))
                .ok_or_else(|| StorageError::AllocationFailed("memory allocation failed".into()))?
        };

        Ok(Self {
            ptr,
            layout,
            len: size,
            handles: RegistrationHandles::new(),
        })
    }
}

impl Drop for SystemStorage {
    fn drop(&mut self) {
        self.handles.release();
        unsafe {
            dealloc(self.ptr.as_ptr(), self.layout);
        }
    }
}

impl Storage for SystemStorage {
    fn storage_type(&self) -> StorageType {
        StorageType::System
    }

    fn addr(&self) -> u64 {
        self.ptr.as_ptr() as u64
    }

    fn size(&self) -> usize {
        self.len
    }

    unsafe fn as_ptr(&self) -> *const u8 {
        self.ptr.as_ptr()
    }

    unsafe fn as_mut_ptr(&mut self) -> *mut u8 {
        self.ptr.as_ptr()
    }
}

impl StorageMemset for SystemStorage {
    fn memset(&mut self, value: u8, offset: usize, size: usize) -> Result<(), StorageError> {
        if offset + size > self.len {
            return Err(StorageError::OperationFailed(
                "memset: offset + size > storage size".into(),
            ));
        }
        unsafe {
            let ptr = self.ptr.as_ptr().add(offset);
            std::ptr::write_bytes(ptr, value, size);
        }
        Ok(())
    }
}

impl RegisterableStorage for SystemStorage {
    fn register(
        &mut self,
        key: &str,
        handle: Box<dyn RegistationHandle>,
    ) -> Result<(), StorageError> {
        self.handles.register(key, handle)
    }

    fn is_registered(&self, key: &str) -> bool {
        self.handles.is_registered(key)
    }

    fn registration_handle(&self, key: &str) -> Option<&dyn RegistationHandle> {
        self.handles.registration_handle(key)
    }
}

/// Allocator for SystemStorage
#[derive(Debug, Default, Clone, Copy)]
pub struct SystemAllocator;

impl StorageAllocator<SystemStorage> for SystemAllocator {
    fn allocate(&self, size: usize) -> Result<SystemStorage, StorageError> {
        SystemStorage::new(size)
    }
}

#[allow(missing_docs)]
pub mod tests {
    use super::*;

    #[derive(Debug)]
    pub struct NullDeviceStorage {
        size: u64,
    }

    impl NullDeviceStorage {
        pub fn new(size: u64) -> Self {
            Self { size }
        }
    }

    impl Storage for NullDeviceStorage {
        fn storage_type(&self) -> StorageType {
            StorageType::Null
        }

        fn addr(&self) -> u64 {
            0
        }

        fn size(&self) -> usize {
            self.size as usize
        }

        unsafe fn as_ptr(&self) -> *const u8 {
            std::ptr::null()
        }

        unsafe fn as_mut_ptr(&mut self) -> *mut u8 {
            std::ptr::null_mut()
        }
    }

    pub struct NullDeviceAllocator;

    impl StorageAllocator<NullDeviceStorage> for NullDeviceAllocator {
        fn allocate(&self, size: usize) -> Result<NullDeviceStorage, StorageError> {
            Ok(NullDeviceStorage::new(size as u64))
        }
    }

    #[derive(Debug)]
    pub struct NullHostStorage {
        size: u64,
    }

    impl NullHostStorage {
        pub fn new(size: u64) -> Self {
            Self { size }
        }
    }

    impl Storage for NullHostStorage {
        fn storage_type(&self) -> StorageType {
            StorageType::Null
        }

        fn addr(&self) -> u64 {
            0
        }

        fn size(&self) -> usize {
            self.size as usize
        }

        unsafe fn as_ptr(&self) -> *const u8 {
            std::ptr::null()
        }

        unsafe fn as_mut_ptr(&mut self) -> *mut u8 {
            std::ptr::null_mut()
        }
    }

    pub struct NullHostAllocator;

    impl StorageAllocator<NullHostStorage> for NullHostAllocator {
        fn allocate(&self, size: usize) -> Result<NullHostStorage, StorageError> {
            Ok(NullHostStorage::new(size as u64))
        }
    }
}<|MERGE_RESOLUTION|>--- conflicted
+++ resolved
@@ -23,19 +23,11 @@
 //! ## Core Concepts
 //!
 //! ### Storage Types
-<<<<<<< HEAD
-//! The module defines several storage implementations:
-//! - [`SystemStorage`] - Regular system memory allocation
-//! - [`PinnedStorage`] - CUDA page-locked host memory
-//! - [`DeviceStorage`] - CUDA device memory
-//! - [`NixlStorage`] - Remote memory accessible through NIXL
-=======
 //! The module defines [`Storage`] trait which is implemented for all storage types. The primary module provide a
 //! [`Storage`] implementation for system memory via [`SystemStorage`].
 //!
 //! CUDA support is provided via the [`cuda`] module.
 //! NIXL support is provided via the [`nixl`] module.
->>>>>>> 7160a4d2
 //!
 //! ### Memory Registration
 //! Storage objects can be registered with external libraries (like NIXL) through the [`RegisterableStorage`] trait.
@@ -43,7 +35,6 @@
 //! - Creates a registration handle that ties the external library's state to the storage's lifetime
 //! - Ensures proper cleanup through the [`Drop`] implementation of [`RegistrationHandles`]
 //! - Provides a safe way to manage external library resources
-<<<<<<< HEAD
 //!
 //! ### Safety and Performance
 //! The module emphasizes:
@@ -52,16 +43,6 @@
 //! - Performance optimization for different memory types
 //! - Automatic resource cleanup
 //!
-=======
-//!
-//! ### Safety and Performance
-//! The module emphasizes:
-//! - Memory safety through proper lifetime management
-//! - Thread safety with appropriate trait bounds
-//! - Performance optimization for different memory types
-//! - Automatic resource cleanup
-//!
->>>>>>> 7160a4d2
 //! ## Usage
 //!
 //! Storage objects are typically created through their respective allocators:
