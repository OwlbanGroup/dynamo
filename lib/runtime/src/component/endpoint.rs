--- conflicted
+++ resolved
@@ -86,13 +86,10 @@
         let lease = lease.or(endpoint.drt().primary_lease());
         let lease_id = lease.as_ref().map(|l| l.id()).unwrap_or(0);
 
-<<<<<<< HEAD
-=======
         tracing::debug!(
             "Starting endpoint: {}",
             endpoint.etcd_path_with_lease_id(lease_id)
-        );
->>>>>>> 73e0f8ca
+
 
         let service_name = endpoint.component.service_name();
 
