--- conflicted
+++ resolved
@@ -150,8 +150,7 @@
 uv pip install -e .
 ```
 
-<<<<<<< HEAD
-#### Development Environment
+#### Devcontainer Environment
 
 For a consistent development environment, you can use the provided devcontainer configuration. This requires:
 - [Docker](https://www.docker.com/products/docker-desktop)
@@ -163,7 +162,8 @@
 3. Select "Reopen in Container"
 
 This will build and start a container with all the necessary dependencies for Dynamo development.
-=======
+
+
 #### Conda Environment
 
 Alternately, you can use a conda environment
@@ -186,5 +186,4 @@
 docker compose -f deploy/docker-compose.yml up -d
 cd examples/llm
 dynamo serve graphs.agg:Frontend -f configs/agg.yaml
-```
->>>>>>> 3136b716
+```